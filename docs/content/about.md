# What's Flink CDC

Flink CDC Connectors is a set of source connectors for <a href="https://flink.apache.org/">Apache Flink</a>, ingesting changes from different databases using change data capture (CDC).
The Flink CDC Connectors integrates Debezium as the engine to capture data changes. So it can fully leverage the ability of Debezium. See more about what is [Debezium](https://github.com/debezium/debezium).

![Flink_CDC](/_static/fig/flinkcdc.png "Flink CDC")

## Supported Connectors

<<<<<<< HEAD
| Database | Version |
| --- | --- |
| MySQL | Database: 5.7, 8.0.x <br/>JDBC Driver: 8.0.16 |
| PostgreSQL | Database: 9.6, 10, 11, 12 <br/>JDBC Driver: 42.2.12|
| MongoDB | Database: 3.6, 4.x, 5.0 <br/>MongoDB Driver: 4.3.1|
| Oracle | Database: 11, 12, 19 <br/>Oracle Driver: 19.3.0.0|
| Sqlserver | Database: 2017, 2019 <br/>JDBC Driver: 7.2.2.jre8|
| OceanBase CE | Database: 3.1.0 or later <br/>JDBC Driver: MySQL Driver 5.1.4x |
=======
| Connector                                                 | Database                                                                                                                                                                                                                                                                                                                                                                                               | Driver                  |
|-----------------------------------------------------------|--------------------------------------------------------------------------------------------------------------------------------------------------------------------------------------------------------------------------------------------------------------------------------------------------------------------------------------------------------------------------------------------------------|-------------------------|
| [mysql-cdc](connectors/mysql-cdc.md)         | <li> [MySQL](https://dev.mysql.com/doc): 5.6, 5.7, 8.0.x <li> [RDS MySQL](https://www.aliyun.com/product/rds/mysql): 5.6, 5.7, 8.0.x <li> [PolarDB MySQL](https://www.aliyun.com/product/polardb): 5.6, 5.7, 8.0.x <li> [Aurora MySQL](https://aws.amazon.com/cn/rds/aurora): 5.6, 5.7, 8.0.x <li> [MariaDB](https://mariadb.org): 10.x <li> [PolarDB X](https://github.com/ApsaraDB/galaxysql): 2.0.1 | JDBC Driver: 8.0.16     |
| [postgres-cdc](connectors/postgres-cdc.md)   | <li> [PostgreSQL](https://www.postgresql.org): 9.6, 10, 11, 12                                                                                                                                                                                                                                                                                                                                         | JDBC Driver: 42.2.12    |
| [mongodb-cdc](connectors/mongodb-cdc.md)     | <li> [MongoDB](https://www.mongodb.com): 3.6, 4.x, 5.0                                                                                                                                                                                                                                                                                                                                                 | MongoDB Driver: 4.3.1   |
| [oracle-cdc](connectors/oracle-cdc.md)       | <li> [Oracle](https://www.oracle.com/index.html): 11, 12, 19                                                                                                                                                                                                                                                                                                                                           | Oracle Driver: 19.3.0.0 |
| [sqlserver-cdc](connectors/sqlserver-cdc.md) | <li> [Sqlserver](https://www.microsoft.com/sql-server): 2017, 2019                                                                                                                                                                                                                                                                                                                                     | JDBC Driver: 7.2.2.jre8 | 
>>>>>>> 5ab71318

## Supported Flink Versions 
The following table shows the version mapping between Flink CDC Connectors and Flink:

| Flink CDC Version | Flink Version |
|:---:|:---:|
| <font color="DarkCyan">1.0.0</font> | <font color="MediumVioletRed">1.11.*</font> |
| <font color="DarkCyan">1.1.0</font> | <font color="MediumVioletRed">1.11.*</font> |
| <font color="DarkCyan">1.2.0</font> | <font color="MediumVioletRed">1.12.*</font> |
| <font color="DarkCyan">1.3.0</font> | <font color="MediumVioletRed">1.12.*</font> |
| <font color="DarkCyan">1.4.0</font> | <font color="MediumVioletRed">1.13.*</font> |
| <font color="DarkCyan">2.0.*</font> | <font color="MediumVioletRed">1.13.*</font> |
| <font color="DarkCyan">2.1.*</font> | <font color="MediumVioletRed">1.13.*</font> |
| <font color="DarkCyan">2.2.*</font> | <font color="MediumVioletRed">1.13.\*</font>, <font color="MediumVioletRed">1.14.\*</font> |

## Features

1. Supports reading database snapshot and continues to read binlogs with **exactly-once processing** even failures happen.
2. CDC connectors for DataStream API, users can consume changes on multiple databases and tables in a single job without Debezium and Kafka deployed.
3. CDC connectors for Table/SQL API, users can use SQL DDL to create a CDC source to monitor changes on a single table.

## Usage for Table/SQL API

We need several steps to setup a Flink cluster with the provided connector.

1. Setup a Flink cluster with version 1.12+ and Java 8+ installed.
2. Download the connector SQL jars from the [Downloads](downloads.md) page (or [build yourself](#building-from-source)).
3. Put the downloaded jars under `FLINK_HOME/lib/`.
4. Restart the Flink cluster.

The example shows how to create a MySQL CDC source in [Flink SQL Client](https://ci.apache.org/projects/flink/flink-docs-release-1.13/dev/table/sqlClient.html) and execute queries on it.

```sql
-- creates a mysql cdc table source
CREATE TABLE mysql_binlog (
 id INT NOT NULL,
 name STRING,
 description STRING,
 weight DECIMAL(10,3),
 PRIMARY KEY(id) NOT ENFORCED
) WITH (
 'connector' = 'mysql-cdc',
 'hostname' = 'localhost',
 'port' = '3306',
 'username' = 'flinkuser',
 'password' = 'flinkpw',
 'database-name' = 'inventory',
 'table-name' = 'products'
);

-- read snapshot and binlog data from mysql, and do some transformation, and show on the client
SELECT id, UPPER(name), description, weight FROM mysql_binlog;
```

## Usage for DataStream API

Include following Maven dependency (available through Maven Central):

```
<dependency>
  <groupId>com.ververica</groupId>
  <!-- add the dependency matching your database -->
  <artifactId>flink-connector-mysql-cdc</artifactId>
  <!-- the dependency is available only for stable releases. -->
  <version>2.2-SNAPSHOT</version>
</dependency>
```

```java
import org.apache.flink.streaming.api.environment.StreamExecutionEnvironment;
import com.ververica.cdc.debezium.JsonDebeziumDeserializationSchema;
import com.ververica.cdc.connectors.mysql.source.MySqlSource;

public class MySqlBinlogSourceExample {
  public static void main(String[] args) throws Exception {
    MySqlSource<String> mySqlSource = MySqlSource.<String>builder()
            .hostname("yourHostname")
            .port(yourPort)
            .databaseList("yourDatabaseName") // set captured database
            .tableList("yourDatabaseName.yourTableName") // set captured table
            .username("yourUsername")
            .password("yourPassword")
            .deserializer(new JsonDebeziumDeserializationSchema()) // converts SourceRecord to JSON String
            .build();
    
    StreamExecutionEnvironment env = StreamExecutionEnvironment.getExecutionEnvironment();
    
    // enable checkpoint
    env.enableCheckpointing(3000);
    
    env
      .fromSource(mySqlSource, WatermarkStrategy.noWatermarks(), "MySQL Source")
      // set 4 parallel source tasks
      .setParallelism(4)
      .print().setParallelism(1); // use parallelism 1 for sink to keep message ordering
    
    env.execute("Print MySQL Snapshot + Binlog");
  }
}
```
### Deserialization
The following JSON data show the change event in JSON format.

```json
{
  "before": {
    "id": 111,
    "name": "scooter",
    "description": "Big 2-wheel scooter",
    "weight": 5.18
  },
  "after": {
    "id": 111,
    "name": "scooter",
    "description": "Big 2-wheel scooter",
    "weight": 5.15
  },
  "source": {...},
  "op": "u",  // the operation type, "u" means this this is an update event 
  "ts_ms": 1589362330904,  // the time at which the connector processed the event
  "transaction": null
}
```
**Note:** Please refer [Debezium documentation](https://debezium.io/documentation/reference/1.6/connectors/mysql.html#mysql-events
)  to know the meaning of each field.

In some cases, users can use the `JsonDebeziumDeserializationSchema(true)` Constructor to enabled include schema in the message. Then the Debezium JSON message may look like this:
```json
{
  "schema": {
    "type": "struct",
    "fields": [
      {
        "type": "struct",
        "fields": [
          {
            "type": "int32",
            "optional": false,
            "field": "id"
          },
          {
            "type": "string",
            "optional": false,
            "default": "flink",
            "field": "name"
          },
          {
            "type": "string",
            "optional": true,
            "field": "description"
          },
          {
            "type": "double",
            "optional": true,
            "field": "weight"
          }
        ],
        "optional": true,
        "name": "mysql_binlog_source.inventory_1pzxhca.products.Value",
        "field": "before"
      },
      {
        "type": "struct",
        "fields": [
          {
            "type": "int32",
            "optional": false,
            "field": "id"
          },
          {
            "type": "string",
            "optional": false,
            "default": "flink",
            "field": "name"
          },
          {
            "type": "string",
            "optional": true,
            "field": "description"
          },
          {
            "type": "double",
            "optional": true,
            "field": "weight"
          }
        ],
        "optional": true,
        "name": "mysql_binlog_source.inventory_1pzxhca.products.Value",
        "field": "after"
      },
      {
        "type": "struct",
        "fields": {...}, 
        "optional": false,
        "name": "io.debezium.connector.mysql.Source",
        "field": "source"
      },
      {
        "type": "string",
        "optional": false,
        "field": "op"
      },
      {
        "type": "int64",
        "optional": true,
        "field": "ts_ms"
      }
    ],
    "optional": false,
    "name": "mysql_binlog_source.inventory_1pzxhca.products.Envelope"
  },
  "payload": {
    "before": {
      "id": 111,
      "name": "scooter",
      "description": "Big 2-wheel scooter",
      "weight": 5.18
    },
    "after": {
      "id": 111,
      "name": "scooter",
      "description": "Big 2-wheel scooter",
      "weight": 5.15
    },
    "source": {...},
    "op": "u",  // the operation type, "u" means this this is an update event
    "ts_ms": 1589362330904,  // the time at which the connector processed the event
    "transaction": null
  }
}
```
Usually, it is recommended to exclude schema because schema fields makes the messages very verbose which reduces parsing performance.

The `JsonDebeziumDeserializationSchema` can also accept custom configuration of `JsonConverter`, for example if you want to obtain numeric output for decimal data,
you can construct `JsonDebeziumDeserializationSchema` as following:

```java
 Map<String, Object> customConverterConfigs = new HashMap<>();
 customConverterConfigs.put(JsonConverterConfig.DECIMAL_FORMAT_CONFIG, "numeric");
 JsonDebeziumDeserializationSchema schema = 
      new JsonDebeziumDeserializationSchema(true, customConverterConfigs);
```

## Building from source

Prerequisites:
- git
- Maven
- At least Java 8

```
git clone https://github.com/ververica/flink-cdc-connectors.git
cd flink-cdc-connectors
mvn clean install -DskipTests
```

Flink CDC Connectors is now available at your local `.m2` repository.

## License

The code in this repository is licensed under the [Apache Software License 2](https://github.com/ververica/flink-cdc-connectors/blob/master/LICENSE).<|MERGE_RESOLUTION|>--- conflicted
+++ resolved
@@ -7,16 +7,7 @@
 
 ## Supported Connectors
 
-<<<<<<< HEAD
-| Database | Version |
-| --- | --- |
-| MySQL | Database: 5.7, 8.0.x <br/>JDBC Driver: 8.0.16 |
-| PostgreSQL | Database: 9.6, 10, 11, 12 <br/>JDBC Driver: 42.2.12|
-| MongoDB | Database: 3.6, 4.x, 5.0 <br/>MongoDB Driver: 4.3.1|
-| Oracle | Database: 11, 12, 19 <br/>Oracle Driver: 19.3.0.0|
-| Sqlserver | Database: 2017, 2019 <br/>JDBC Driver: 7.2.2.jre8|
-| OceanBase CE | Database: 3.1.0 or later <br/>JDBC Driver: MySQL Driver 5.1.4x |
-=======
+
 | Connector                                                 | Database                                                                                                                                                                                                                                                                                                                                                                                               | Driver                  |
 |-----------------------------------------------------------|--------------------------------------------------------------------------------------------------------------------------------------------------------------------------------------------------------------------------------------------------------------------------------------------------------------------------------------------------------------------------------------------------------|-------------------------|
 | [mysql-cdc](connectors/mysql-cdc.md)         | <li> [MySQL](https://dev.mysql.com/doc): 5.6, 5.7, 8.0.x <li> [RDS MySQL](https://www.aliyun.com/product/rds/mysql): 5.6, 5.7, 8.0.x <li> [PolarDB MySQL](https://www.aliyun.com/product/polardb): 5.6, 5.7, 8.0.x <li> [Aurora MySQL](https://aws.amazon.com/cn/rds/aurora): 5.6, 5.7, 8.0.x <li> [MariaDB](https://mariadb.org): 10.x <li> [PolarDB X](https://github.com/ApsaraDB/galaxysql): 2.0.1 | JDBC Driver: 8.0.16     |
@@ -24,7 +15,7 @@
 | [mongodb-cdc](connectors/mongodb-cdc.md)     | <li> [MongoDB](https://www.mongodb.com): 3.6, 4.x, 5.0                                                                                                                                                                                                                                                                                                                                                 | MongoDB Driver: 4.3.1   |
 | [oracle-cdc](connectors/oracle-cdc.md)       | <li> [Oracle](https://www.oracle.com/index.html): 11, 12, 19                                                                                                                                                                                                                                                                                                                                           | Oracle Driver: 19.3.0.0 |
 | [sqlserver-cdc](connectors/sqlserver-cdc.md) | <li> [Sqlserver](https://www.microsoft.com/sql-server): 2017, 2019                                                                                                                                                                                                                                                                                                                                     | JDBC Driver: 7.2.2.jre8 | 
->>>>>>> 5ab71318
+| OceanBase CE | Database: 3.1.0 or later <br/>JDBC Driver: MySQL Driver 5.1.4x |
 
 ## Supported Flink Versions 
 The following table shows the version mapping between Flink CDC Connectors and Flink:
