--- conflicted
+++ resolved
@@ -13,17 +13,8 @@
 | PostgreSQL | Database: 9.6, 10, 11, 12 <br/>JDBC Driver: 42.2.12|
 | MongoDB | Database: 3.6, 4.x, 5.0 <br/>MongoDB Driver: 4.3.1|
 | Oracle | Database: 11, 12, 19 <br/>Oracle Driver: 19.3.0.0|
-<<<<<<< HEAD
-| OceanBase CE | Database: 3.1.0 or later <br/>JDBC Driver: MySQL Driver 5.1.47 |
-
-## Supported Formats
-
-| Format | Supported Connector | Flink Version |
-| --- | --- | --- |
-| <a href="https://github.com/ververica/flink-cdc-connectors/wiki/Changelog-JSON-Format">Changelog Json</a> | <a href="https://ci.apache.org/projects/flink/flink-docs-release-1.13/dev/table/connectors/kafka.html">Apache Kafka</a> | 1.11+ |
-=======
 | Sqlserver | Database: 2017, 2019 <br/>JDBC Driver: 7.2.2.jre8|
->>>>>>> 16ec3655
+| OceanBase CE | Database: 3.1.0 or later <br/>JDBC Driver: MySQL Driver 5.1.4x |
 
 ## Supported Flink Versions 
 The following table shows the version mapping between Flink CDC Connectors and Flink:
