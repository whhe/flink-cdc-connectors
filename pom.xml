--- conflicted
+++ resolved
@@ -39,20 +39,14 @@
         <module>flink-connector-postgres-cdc</module>
         <module>flink-connector-oracle-cdc</module>
         <module>flink-connector-mongodb-cdc</module>
-<<<<<<< HEAD
         <module>flink-connector-oceanbase-cdc</module>
-=======
         <module>flink-connector-sqlserver-cdc</module>
->>>>>>> 5511904b
         <module>flink-sql-connector-mysql-cdc</module>
         <module>flink-sql-connector-postgres-cdc</module>
         <module>flink-sql-connector-mongodb-cdc</module>
         <module>flink-sql-connector-oracle-cdc</module>
-<<<<<<< HEAD
         <module>flink-sql-connector-oceanbase-cdc</module>
-=======
         <module>flink-sql-connector-sqlserver-cdc</module>
->>>>>>> 5511904b
         <module>flink-format-changelog-json</module>
         <module>flink-cdc-e2e-tests</module>
     </modules>
